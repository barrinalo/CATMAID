import json
import networkx as nx

from itertools import combinations
from collections import defaultdict
from functools import partial

from django.db import connection
from django.http import HttpResponse

from catmaid.models import UserRole
from catmaid.control.authentication import requires_user_role
from catmaid.control.skeleton import _neuronnames

def _next_circle(skeleton_set, relations, cursor):
    """ Return a dictionary of skeleton IDs in the skeleton_set vs a dictionary of connected skeletons vs how many connections."""
    pre = relations['presynaptic_to']
    post = relations['postsynaptic_to']
    cursor.execute('''
    SELECT tc1.skeleton_id, tc1.relation_id, tc2.skeleton_id
    FROM treenode_connector tc1,
         treenode_connector tc2
    WHERE tc1.skeleton_id in (%s)
      AND tc1.connector_id = tc2.connector_id
      AND tc1.skeleton_id != tc2.skeleton_id
      AND tc1.relation_id != tc2.relation_id
      AND (tc1.relation_id = %s OR tc1.relation_id = %s)
      AND (tc2.relation_id = %s OR tc2.relation_id = %s)
    ''' % (','.join(map(str, skeleton_set)), pre, post, pre, post))
    connections = defaultdict(partial(defaultdict, partial(defaultdict, int)))
    for row in cursor.fetchall():
        connections[row[0]][row[1]][row[2]] += 1
    return connections

def _relations(cursor, project_id):
    cursor.execute("SELECT relation_name, id FROM relation WHERE project_id = %s AND (relation_name = 'presynaptic_to' OR relation_name = 'postsynaptic_to')" % int(project_id))
    return dict(cursor.fetchall())

def _clean_mins(request, cursor, project_id):
    min_pre  = int(request.POST.get('min_pre',  -1))
    min_post = int(request.POST.get('min_post', -1))

    if -1 == min_pre and -1 == min_post:
        raise Exception("Can't grow: not retrieving any pre or post.")
    if -1 == min_pre:
        min_pre = float('inf')
    if -1 == min_post:
        min_post = float('inf')

    relations = _relations(cursor, project_id)
    mins = {}
    mins[relations['presynaptic_to']]  = min_post # inverted: all postsynaptic to the set
    mins[relations['postsynaptic_to']] = min_pre # inverted: all presynaptic to the set
    return mins, relations

@requires_user_role(UserRole.Browse)
def circles_of_hell(request, project_id=None):
    """ Given a set of one or more skeleton IDs, find all skeletons that connect
    them (n_circles=1), or that connect to others that connect them (n_circles=2), etc.
    Returns a list of unique skeleton IDs that exclude the ones provided as argument.
    """
    n_circles = int(request.POST.get('n_circles', 1))
    if n_circles < 1:
        raise Exception("Requires at least one circle.")

    first_circle = set(int(v) for k,v in request.POST.iteritems() if k.startswith('skeleton_ids['))

    if not first_circle:
        raise Exception("No skeletons were provided.")

    cursor = connection.cursor()
    mins, relations = _clean_mins(request, cursor, int(project_id))

    current_circle = first_circle
    all_circles = first_circle

    while n_circles > 0 and current_circle:
        n_circles -= 1
        connections = _next_circle(current_circle, relations, cursor)
        next_circle = set(skID for c in connections.itervalues() \
                          for relationID, cs in c.iteritems() \
                          for skID, count in cs.iteritems() if count >= mins[relationID])
        current_circle = next_circle - all_circles
        all_circles = all_circles.union(next_circle)

    skeleton_ids = tuple(all_circles - first_circle)
    return HttpResponse(json.dumps([skeleton_ids, _neuronnames(skeleton_ids, project_id)]))

@requires_user_role(UserRole.Browse)
def find_directed_paths(request, project_id=None):
    """ Given a set of two or more skeleton IDs, find directed paths of connected neurons between them, for a maximum inner path length as given (i.e. origin and destination not counted). A directed path means that all edges are of the same kind, e.g. presynaptic_to. """

    sources = set(int(v) for k,v in request.POST.iteritems() if k.startswith('sources['))
    targets = set(int(v) for k,v in request.POST.iteritems() if k.startswith('targets['))
    if len(sources) < 1 or len(targets) < 1:
        raise Exception('Need at least 1 skeleton IDs for both sources and targets to find directed paths!')

    path_length = int(request.POST.get('path_length', 2))
    cursor = connection.cursor()
<<<<<<< HEAD
    mins, relations = _clean_mins(request, cursor, int(project_id))
    presynaptic_to = relations['presynaptic_to']

    def grow(graph, circle):
        s = set()
        for skid1, c in circle.iteritems():
            for relationID, targets in c.iteritems():
                threshold = mins[relationID]
                for skid2, count in targets.iteritems():
                    if count < threshold:
                        continue
                    if relationID == presynaptic_to:
                        graph.add_edge(skid1, skid2)
                    else:
                        graph.add_edge(skid2, skid2)
                    s.add(skid2)
        return s

    for source in sources:
        for target in targets:
            graph = nx.DiGraph()
            length = path_length
            s1 = set()
            t1 = set()
            s1.add(source)
            t1.add(target)
            while length > 0:
                length -= 1
                s1 = grow(graph, _next_circle(s1, relations, cursor))
                t1 = grow(graph, _next_circle(t1, relations, cursor))

    all_paths = []
    for source in sources:
        for target in targets:
            for path in nx.all_simple_paths(graph, source, target, path_length + 1):
                all_paths.append(path)
=======
    min = int(request.POST.get('min_synapses', -1))
    if -1 == min:
        min = float('inf')

    relations = _relations(cursor, project_id)

    def next_level(skids, rel1, rel2):
        cursor.execute('''
        SELECT tc1.skeleton_id, tc2.skeleton_id
        FROM treenode_connector tc1,
             treenode_connector tc2
        WHERE tc1.skeleton_id in (%s)
          AND tc1.connector_id = tc2.connector_id
          AND tc1.skeleton_id != tc2.skeleton_id
          AND tc1.relation_id = %s
          AND tc2.relation_id = %s
        GROUP BY tc1.skeleton_id, tc2.skeleton_id
        HAVING count(*) >= %s
        ''' % (','.join(str(skid) for skid in skids),
               rel1,
               rel2,
               min))
        return cursor.fetchall()


    # bidirectional search
    i = 0
    middle = path_length / 2
    s1 = sources
    t1 = targets
    graph = nx.DiGraph()
    pre = relations['presynaptic_to']
    post = relations['postsynaptic_to']

    while i <= middle:
        if 0 == len(s1):
            break
        s2 = set()
        for pre_skid, post_skid in next_level(s1, pre, post):
            graph.add_edge(pre_skid, post_skid)
            if not post_skid in s1:
                s2.add(post_skid)
        print i, middle
        print s2
        s1 = s2
        i += 1
        if i < middle and len(t1) > 0:
            t2 = set()
            for post_skid, pre_skid in next_level(t1, post, pre):
                graph.add_edge(pre_skid, post_skid)
                if not pre_skid in t1:
                    t2.add(pre_skid)
            t1 = t2
            print i, middle
            print t2
 
    all_paths = []
    for source in sources:
        for target in targets:
            for path in nx.all_simple_paths(graph, source, target, cutoff=path_length):
                # cutoff doesn't work, so:
                if len(path) <= path_length:
                    all_paths.append(path)
>>>>>>> 5679d0ea

    return HttpResponse(json.dumps(all_paths))
<|MERGE_RESOLUTION|>--- conflicted
+++ resolved
@@ -97,44 +97,6 @@
 
     path_length = int(request.POST.get('path_length', 2))
     cursor = connection.cursor()
-<<<<<<< HEAD
-    mins, relations = _clean_mins(request, cursor, int(project_id))
-    presynaptic_to = relations['presynaptic_to']
-
-    def grow(graph, circle):
-        s = set()
-        for skid1, c in circle.iteritems():
-            for relationID, targets in c.iteritems():
-                threshold = mins[relationID]
-                for skid2, count in targets.iteritems():
-                    if count < threshold:
-                        continue
-                    if relationID == presynaptic_to:
-                        graph.add_edge(skid1, skid2)
-                    else:
-                        graph.add_edge(skid2, skid2)
-                    s.add(skid2)
-        return s
-
-    for source in sources:
-        for target in targets:
-            graph = nx.DiGraph()
-            length = path_length
-            s1 = set()
-            t1 = set()
-            s1.add(source)
-            t1.add(target)
-            while length > 0:
-                length -= 1
-                s1 = grow(graph, _next_circle(s1, relations, cursor))
-                t1 = grow(graph, _next_circle(t1, relations, cursor))
-
-    all_paths = []
-    for source in sources:
-        for target in targets:
-            for path in nx.all_simple_paths(graph, source, target, path_length + 1):
-                all_paths.append(path)
-=======
     min = int(request.POST.get('min_synapses', -1))
     if -1 == min:
         min = float('inf')
@@ -198,6 +160,5 @@
                 # cutoff doesn't work, so:
                 if len(path) <= path_length:
                     all_paths.append(path)
->>>>>>> 5679d0ea
 
     return HttpResponse(json.dumps(all_paths))
