import json
from string import upper

from django.http import HttpResponse
from django.db.models import Count

from catmaid.models import *
from catmaid.control.authentication import *
from catmaid.control.common import *
from catmaid.transaction import *

<<<<<<< HEAD

@requires_user_role([UserRole.Annotate, UserRole.Browse])
@transaction_reportable_commit_on_success
=======
@login_required
@report_error
>>>>>>> 47678cd7
def list_connector(request, project_id=None):
    skeleton_id = request.POST.get('skeleton_id', None)
    if skeleton_id is None:
        return HttpResponse(json.dumps({
            'iTotalRecords': 0,
            'iTotalDisplayRecords': 0,
            'aaData': []}))
    else:
        skeleton_id = int(skeleton_id)

    relation_type = int(request.POST.get('relation_type', 0))  # 0: Presyn, 1 Postsyn
    display_start = int(request.POST.get('iDisplayStart', None))
    display_length = int(request.POST.get('iDisplayLength', None))
    sorting_column = int(request.POST.get('iSortCol_0', 0))
    sorting_direction = request.POST.get('sSortDir_0', 'DESC')
    sort_descending = upper(sorting_direction) != 'ASC'

    response_on_error = ''
    try:
        response_on_error = 'Could not fetch relations.'
        relation_map = get_relation_to_id_map(project_id)
        for rel in ['presynaptic_to', 'postsynaptic_to', 'element_of', 'labeled_as']:
            if rel not in relation_map:
                raise CatmaidException('Failed to find the required relation %s' % rel)

        if relation_type == 1:
            relation_type_id = relation_map['presynaptic_to']
            inverse_relation_type_id = relation_map['postsynaptic_to']
        else:
            relation_type_id = relation_map['postsynaptic_to']
            inverse_relation_type_id = relation_map['presynaptic_to']

        response_on_error = 'Failed to select connectors.'
        cursor = connection.cursor()
        cursor.execute(
            '''
            SELECT
            connector.id AS connector_id,
            tn_other.user_id AS connector_user_id,
            treenode_user.username AS connector_username,
            (connector.location).x AS connector_x,
            (connector.location).y AS connector_y,
            (connector.location).z AS connector_z,
            tn_other.id AS other_treenode_id,
            (tn_other.location).x AS other_treenode_x,
            (tn_other.location).y AS other_treenode_y,
            (tn_other.location).z AS other_treenode_z,
            tn_other.skeleton_id AS other_skeleton_id,
            (tn_this.location).x AS this_treenode_x,
            (tn_this.location).y AS this_treenode_y,
            (tn_this.location).z AS this_treenode_z,
            tn_this.id AS this_treenode_id,
            tc_this.relation_id AS this_to_connector_relation_id,
            tc_other.relation_id AS connector_to_other_relation_id
            FROM
            treenode tn_other,
            treenode_connector tc_other,
            connector,
            "auth_user" treenode_user,
            treenode_connector tc_this,
            treenode tn_this
            WHERE
            treenode_user.id = tn_other.user_id AND
            tn_other.id = tc_other.treenode_id AND
            tc_other.connector_id = connector.id AND
            tc_other.relation_id = %s AND
            tc_this.connector_id = connector.id AND
            tn_this.id = tc_this.treenode_id AND
            tn_this.skeleton_id = %s AND
            tc_this.relation_id = %s
            ORDER BY
            connector_id, other_treenode_id, this_treenode_id
            ''',  [inverse_relation_type_id, skeleton_id, relation_type_id])

        connectors = cursor_fetch_dictionary(cursor)
        connected_skeletons = map(lambda con: con['other_skeleton_id'], connectors)
        connector_ids = map(lambda con: con['connector_id'], connectors)

        response_on_error = 'Failed to find counts of treenodes in skeletons.'
        skel_tn_count = Treenode.objects.filter(skeleton__in=connected_skeletons)\
        .values('skeleton').annotate(treenode_count=Count('skeleton'))
        # .values to group by skeleton_id. See http://tinyurl.com/dj-values-annotate

        skeleton_to_treenode_count = {}
        for s in skel_tn_count:
            skeleton_to_treenode_count[s['skeleton']] = s['treenode_count']

        # Rather than do a LEFT OUTER JOIN to also include the connectors
        # with no partners, just do another query to find the connectors
        # without the conditions:

        response_on_error = 'Failed to select all connectors.'
        cursor.execute(
            '''
            SELECT
            connector.id AS connector_id,
            connector.user_id AS connector_user_id,
            connector_user.username AS connector_username,
            (connector.location).x AS connector_x,
            (connector.location).y AS connector_y,
            (connector.location).z AS connector_z,
            tn_this.id AS this_treenode_id,
            tc_this.relation_id AS this_to_connector_relation_id
            FROM
            connector,
            "auth_user" connector_user,
            treenode_connector tc_this,
            treenode tn_this
            WHERE
            connector_user.id = connector.user_id AND
            tc_this.connector_id = connector.id AND
            tn_this.id = tc_this.treenode_id AND
            tn_this.skeleton_id = %s AND
            tc_this.relation_id = %s
            ORDER BY
            connector_id, this_treenode_id
            ''',  [skeleton_id, relation_type_id])
        for row in cursor_fetch_dictionary(cursor):
            connector_id = row['connector_id']
            if connector_id not in connector_ids:
                connectors.append(row)
                connector_ids.append(connector_id)

        # For each of the connectors, find all of its labels:
        response_on_error = 'Failed to find the labels for connectors'
        if (connector_ids > 0):
            connector_labels = ConnectorClassInstance.objects.filter(
                project=project_id,
                connector__in=connector_ids,
                relation=relation_map['labeled_as']).values(
                'connector',
                'class_instance__name')

            labels_by_connector = {}  # Key: Connector ID, Value: List of labels.
            for label in connector_labels:
                if label['connector'] not in labels_by_connector:
                    labels_by_connector[label['connector']] = [label['class_instance__name']]
                else:
                    labels_by_connector[label['connector']].append(label['class_instance__name'])
                # Sort labels by name
            for labels in labels_by_connector.values():
                labels.sort(key=upper)

        total_result_count = len(connectors)

        # Paging
        if display_length is None:
            connectors = connectors[display_start:]
            connector_ids = connector_ids[display_start:]
        else:
            connectors = connectors[display_start:display_start + display_length]
            connector_ids = connector_ids[display_start:display_start + display_length]

        # Format output
        aaData_output = []
        for c in connectors:
            response_on_error = 'Failed to format output for connector with ID %s.' % c['connector_id']
            if 'other_skeleton_id' in c:
                connected_skeleton_treenode_count = skeleton_to_treenode_count[c['other_skeleton_id']]
            else:
                c['other_skeleton_id'] = ''
                c['other_treenode_id'] = ''
                c['other_treenode_x'] = c['connector_x']
                c['other_treenode_y'] = c['connector_y']
                c['other_treenode_z'] = c['connector_z']
                connected_skeleton_treenode_count = 0

            if c['connector_id'] in labels_by_connector:
                labels = ', '.join(map(str, labels_by_connector[c['connector_id']]))
            else:
                labels = ''

            row = []
            row.append(str(c['connector_id']))
            row.append(str(c['other_skeleton_id']))
            row.append(str('%.2f' % c['other_treenode_x']))
            row.append(str('%.2f' % c['other_treenode_y']))
            row.append(str('%.2f' % c['other_treenode_z']))
            row.append(labels)
            row.append(str(connected_skeleton_treenode_count))
            row.append(str(c['connector_username']))
            row.append(str(c['other_treenode_id']))
            aaData_output.append(row)

        # Sort output
        def fetch_value_for_sorting(row):
            value = row[sorting_column]
            if isinstance(value, str) or isinstance(value, unicode):
                value = upper(value)
            return value
        aaData_output.sort(key=fetch_value_for_sorting)

        if sort_descending:
            aaData_output.reverse()

        return HttpResponse(json.dumps({
            'iTotalRecords': total_result_count,
            'iTotalDisplayRecords': total_result_count,
            'aaData': aaData_output}))

    except Exception as e:
        raise CatmaidException(response_on_error + ':' + str(e))


@requires_user_role(UserRole.Annotate)
@transaction_reportable_commit_on_success
def create_connector(request, project_id=None):
    query_parameters = {}
    default_values = {'x': 0, 'y': 0, 'z': 0, 'confidence': 5}
    for p in default_values.keys():
        query_parameters[p] = request.POST.get(p, default_values[p])

    parsed_confidence = int(query_parameters['confidence'])
    if parsed_confidence < 1 or parsed_confidence > 5:
        return HttpResponse(json.dumps({'error': 'Confidence not in range 1-5 inclusive.'}))

    location = Double3D(x=float(query_parameters['x']), y=float(query_parameters['y']), z=float(query_parameters['z']))
    new_connector = Connector(
        user=request.user,
        project=Project.objects.get(id=project_id),
        location=location,
        confidence=parsed_confidence)
    new_connector.save()

    return HttpResponse(json.dumps({'connector_id': new_connector.id}))


@requires_user_role(UserRole.Annotate)
@transaction_reportable_commit_on_success
def delete_connector(request, project_id=None):
    connector_id = int(request.POST.get("connector_id", 0))
    can_edit_or_fail(request.user, connector_id, 'connector')
    Connector.objects.filter(id=connector_id).delete()
    return HttpResponse(json.dumps({
        'message': 'Removed connector and class_instances',
        'connector_id': connector_id}))

<|MERGE_RESOLUTION|>--- conflicted
+++ resolved
@@ -9,14 +9,9 @@
 from catmaid.control.common import *
 from catmaid.transaction import *
 
-<<<<<<< HEAD
 
 @requires_user_role([UserRole.Annotate, UserRole.Browse])
-@transaction_reportable_commit_on_success
-=======
-@login_required
 @report_error
->>>>>>> 47678cd7
 def list_connector(request, project_id=None):
     skeleton_id = request.POST.get('skeleton_id', None)
     if skeleton_id is None:
