notifications:
  email: false
language: python
python:
  - "2.7"
env:
  - SLIMERJSLAUNCHER=$(which firefox) DISPLAY=:99.0 PATH=$TRAVIS_BUILD_DIR/slimerjs:$PATH TMPDIR=$TRAVIS_BUILD_DIR/tmp
addons:
  firefox: "38.0"
  postgresql: 9.3
before_install:
  - mkdir tmp
  - travis_retry sudo apt-get update -y -qq
  - sh -e /etc/init.d/xvfb start
install:
  - travis_retry sudo apt-get install -y -qq $(< packagelist-ubuntu-12.04-apt.txt)
  - travis_retry pip install -q pip==1.5.4
  - travis_retry travis_wait pip install -q numpy==1.6.1 distribute==0.7.3
  - travis_retry travis_wait 60 pip install -q -r django/pip-frozen
  # Install additional dependencies for Travis
  - pip install coveralls
<<<<<<< HEAD
  - npm install jshint
=======
  - npm install jshint qunit-phantomjs-runner
>>>>>>> 8e6cc8d6
before_script:
  - psql -c 'CREATE DATABASE catmaid;' -U postgres
  - psql -c 'CREATE EXTENSION postgis;' -U postgres catmaid
  - cd django
  - cp configuration.py.example configuration.py
  - sed -i -e "s?^\(abs_catmaid_path = \).*?\1'$(pwd)'?g" configuration.py
  - sed -i -e "s?^\(abs_virtualenv_python_library_path = \).*?\1'$(echo $VIRTUAL_ENV)'?g" configuration.py
  - sed -i -e "s?^\(catmaid_database_name = \).*?\1'catmaid'?g" configuration.py
  - sed -i -e "s?^\(catmaid_database_username = \).*?\1'postgres'?g" configuration.py
  - sed -i -e "s?^\(catmaid_timezone = \).*?\1'America/New_York'?g" configuration.py
  - sed -i -e "s?^\(catmaid_servername = \).*?\1'localhost:8000'?g" configuration.py
  - cat configuration.py
  - python create_configuration.py
  - sed -i -e "s?^\(ALLOWED_HOSTS = \).*?\1['*']?g" projects/mysite/settings.py
  - cat projects/mysite/settings.py
  - cd ..
script:
  - jshint --config=.travis.jshintrc --exclude-path=.travis.jshintignore django/applications
  - cd django/projects/mysite
  - python manage.py syncdb --migrate --noinput
  - python manage.py collectstatic --link --noinput
  - coverage run --source=catmaid --omit='*management*,*migrations*,*tests*' manage.py test catmaid.tests
  # Remove login requirement from QUnit test page
  - sed -i 's/login_required(\([^)]*\))/\1/g' ../../applications/catmaid/urls.py
  - python manage.py runserver &
  - sleep 5
  - cd ../../..
<<<<<<< HEAD
=======
  # Run QUnit tests through SlimerJS with Firefox
  - wget http://download.slimerjs.org/releases/0.9.6/slimerjs-0.9.6.zip
  - unzip slimerjs-0.9.6.zip
  - mv slimerjs-0.9.6 ./slimerjs
  - ./.travis-run-slimerjs.sh http://localhost:8000/tests
>>>>>>> 8e6cc8d6
after_success:
  - cd django/projects/mysite && coveralls<|MERGE_RESOLUTION|>--- conflicted
+++ resolved
@@ -19,11 +19,7 @@
   - travis_retry travis_wait 60 pip install -q -r django/pip-frozen
   # Install additional dependencies for Travis
   - pip install coveralls
-<<<<<<< HEAD
-  - npm install jshint
-=======
   - npm install jshint qunit-phantomjs-runner
->>>>>>> 8e6cc8d6
 before_script:
   - psql -c 'CREATE DATABASE catmaid;' -U postgres
   - psql -c 'CREATE EXTENSION postgis;' -U postgres catmaid
@@ -51,13 +47,10 @@
   - python manage.py runserver &
   - sleep 5
   - cd ../../..
-<<<<<<< HEAD
-=======
   # Run QUnit tests through SlimerJS with Firefox
   - wget http://download.slimerjs.org/releases/0.9.6/slimerjs-0.9.6.zip
   - unzip slimerjs-0.9.6.zip
   - mv slimerjs-0.9.6 ./slimerjs
   - ./.travis-run-slimerjs.sh http://localhost:8000/tests
->>>>>>> 8e6cc8d6
 after_success:
   - cd django/projects/mysite && coveralls