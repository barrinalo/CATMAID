/* -*- mode: espresso; espresso-indent-level: 2; indent-tabs-mode: nil -*- */
/* vim: set softtabstop=2 shiftwidth=2 tabstop=2 expandtab: */

/**
 * input element with mousewheel-control and increase-decrease handles
 */

function Input(
name, size, onchange, defaultvalue) {
  /**
   * returns the containing span-element for insertion to the document
   */
  this.getView = function () {
    return view;
  }

  /**
   * mouse up, so clear the timer
   */
  var mouseUp = function (e) {
    if (timer) window.clearTimeout(timer);

    ui.releaseEvents()
    ui.removeEvent("onmouseup", mouseUp);

    return false;
  }

  /**
   * decreases the value and invoke timeout
   */
  var decrease = function () {
    var val = parseInt(input.value);
    if (isNaN(val)) return;
    else {
      input.value = val - 1;
      input.onchange();
      timer = window.setTimeout(decrease, 250);
    }
    return;
  }

  /**
   * mouse down on the increase button, so move up, setting a timer
   */
  var topMouseDown = function (e) {
    if (timer) window.clearTimeout(timer);

    ui.registerEvent("onmouseup", mouseUp);
    ui.setCursor("auto");
    ui.catchEvents();
    ui.onmousedown(e);

    decrease();
    return false;
  }

  /**
   * increases the value and invoke timeout
   */
  var increase = function () {
    var val = parseInt(input.value);
    if (isNaN(val)) return;
    else {
      input.value = val + 1;
      input.onchange();
      timer = window.setTimeout(increase, 250);
    }
    return;
  }

  /**
   * mouse down on the top bar, so move up, setting a timer
   */
  var bottomMouseDown = function (e) {
    if (timer) window.clearTimeout(timer);

    ui.registerEvent("onmouseup", mouseUp);
    ui.setCursor("auto");
    ui.catchEvents();
    ui.onmousedown(e);

    increase();
    return false;
  }

  /**
   * mouse wheel over input
   */
  var mouseWheel = function (e) {
    var val = parseInt(input.value);
    if (isNaN(val)) return;

    var w = ui.getMouseWheel(e);
<<<<<<< HEAD
    if (w)
    {
      if (w == MOUSE_WHEEL_UP) input.value = val - 1;
=======
    if (w) {
      if (w > 0) input.value = val - 1;
>>>>>>> 0d810aa2
      else
      input.value = val + 1;
    }
    input.onchange();
    return false;
  }

  // initialise
  var self = this;
  var timer;

  if (!ui) ui = new UI();

  var view = document.createElement("span");
  //view.style.paddingLeft = "2em";
  var input = document.createElement("input");
  input.type = "text";
  input.size = size;
  input.id = input.name = name;

  if (typeof defaultvalue != "undefined") input.value = defaultvalue;

  var map = document.createElement("map");
  map.id = map.name = "map_" + name;
  var area1 = document.createElement("area");
  area1.shape = "rect";
  area1.coords = "0,0,13,9";
  area1.alt = "+";
  var area2 = document.createElement("area");
  area2.shape = "rect";
  area2.coords = "0,10,13,18";
  area2.alt = "-";


  area1.onmousedown = bottomMouseDown;
  area2.onmousedown = topMouseDown;

  area1.onmouseup = mouseUp;
  area2.onmouseup = mouseUp;

  map.appendChild(area1);
  map.appendChild(area2);

  var img = document.createElement("img");
  img.src = "widgets/themes/kde/input_topdown.gif";
  img.alt = "";
  img.useMap = "#map_" + name;

  view.appendChild(map);
  view.appendChild(input);
  view.appendChild(img);

  input.onchange = onchange;
  try {
    input.addEventListener("DOMMouseScroll", mouseWheel, false); /* Webkit takes the event but does not understand it ... */
    input.addEventListener("mousewheel", mouseWheel, false);
  } catch (error) {
    try {
      input.onmousewheel = mouseWheel;
    } catch (error) {}
  }
}<|MERGE_RESOLUTION|>--- conflicted
+++ resolved
@@ -92,15 +92,9 @@
     if (isNaN(val)) return;
 
     var w = ui.getMouseWheel(e);
-<<<<<<< HEAD
-    if (w)
-    {
+    if (w) {
       if (w == MOUSE_WHEEL_UP) input.value = val - 1;
-=======
-    if (w) {
-      if (w > 0) input.value = val - 1;
->>>>>>> 0d810aa2
-      else
+      else {
       input.value = val + 1;
     }
     input.onchange();
